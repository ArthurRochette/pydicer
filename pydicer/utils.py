--- conflicted
+++ resolved
@@ -22,29 +22,6 @@
     return hash_sha.hexdigest()[:truncate]
 
 
-<<<<<<< HEAD
-def find_linked_image(struct_dir):
-    """Returns the image file linked to a structure directory
-
-    Args:
-        struct_dir (pathlib.Path): The structure directory
-
-    Returns:
-        pathlib.Path: The image linked to the structure. None if not image is found.
-    """
-
-    img_id = struct_dir.name.split("_")[1]
-
-    img_links = list(struct_dir.parent.parent.glob(f"images/*{img_id}.nii.gz"))
-
-    # If we have multiple linked images (not sure if this can happen but it might?)
-    # then take the first one. If we find no linked images log and error and don't
-    # visualise for now
-    if len(img_links) == 0:
-        return None
-
-    return img_links[0]
-=======
 def determine_dcm_datetime(ds, require_time=False):
     """Get a date/time value from a DICOM dataset. Will attempt to pull from SeriesDate/SeriesTime
     field first. Will fallback to StudyDate/StudyTime or InstanceCreationDate/InstanceCreationTime
@@ -95,5 +72,4 @@
     with open(metadata_path, "r", encoding="utf8") as json_file:
         ds_dict = json.load(json_file)
 
-    return pydicom.Dataset.from_json(ds_dict, bulk_data_uri_handler=lambda _: None)
->>>>>>> 1ce516ac
+    return pydicom.Dataset.from_json(ds_dict, bulk_data_uri_handler=lambda _: None)