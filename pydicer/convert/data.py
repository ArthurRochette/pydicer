import logging
import tempfile
import copy
from pathlib import Path
import pandas as pd
import numpy as np
import SimpleITK as sitk
import pydicom

from platipy.dicom.io.rtdose_to_nifti import convert_rtdose

from pydicer.convert.pt import convert_dicom_to_nifti_pt
from pydicer.convert.rtstruct import convert_rtstruct, write_nrrd_from_mask_directory
from pydicer.convert.headers import convert_dicom_headers
from pydicer.utils import hash_uid
from pydicer.quarantine.treat import copy_file_to_quarantine

from pydicer.constants import (
    RT_DOSE_STORAGE_UID,
    RT_PLAN_STORAGE_UID,
    RT_STRUCTURE_STORAGE_UID,
    CT_IMAGE_STORAGE_UID,
    PET_IMAGE_STORAGE_UID,
)

logger = logging.getLogger(__name__)

# TODO make this user-selected
INTERPOLATE_MISSING_DATA = True


def handle_missing_slice(files):
    """function to interpolate missing slices in an image

    Example usage:
        ```
            input_dic = [
                {
                    "file_path" : "Dicom_Path_1",
                    "slice_location: -100
                },
                {
                    "file_path" : "Dicom_Path_2",
                    "slice_location: -98
                },
                .
                .
                {
                    "file_path" : "Dicom_Path_100",
                    "slice_location: 100
                },
            ]
            file_paths_list = handle_missing_slices(input_dict)
        ```

    Args:
        df_files (pd.DataFrame|list): the DataFrame which was produced by PreprocessData
        or list of filepaths to dicom slices

    Returns:
        file_paths(list): a list of the interpolated file paths
    """

    if isinstance(files, pd.DataFrame):
        df_files = files
    elif isinstance(files, list):
        df_files = pd.DataFrame(files)

        df_files = df_files.sort_values(["slice_location"])
    else:
        raise ValueError("This function requires a Dataframe or list")

    temp_dir = Path(tempfile.mkdtemp())

    slice_location_diffs = np.diff(df_files.slice_location.to_numpy(dtype=float))

    unique_slice_diffs, _ = np.unique(slice_location_diffs, return_counts=True)
    expected_slice_diff = unique_slice_diffs[0]

    # check to see if any slice thickness exceed 2% tolerance
    # this is conservative as missing slices would produce 100% differences
    slice_thickness_variations = ~np.isclose(slice_location_diffs, expected_slice_diff, rtol=0.02)

    if np.any(slice_thickness_variations):

        logger.warning("Missing DICOM slices found")

        # find where the missing slices are
        missing_indices = np.where(slice_thickness_variations)[0]

        for missing_index in missing_indices:

            num_missing_slices = int(slice_location_diffs[missing_index] / expected_slice_diff) - 1

            # locate nearest DICOM files to the missing slices
            prior_dcm_file = df_files.iloc[missing_index]["file_path"]
            next_dcm_file = df_files.iloc[missing_index + 1]["file_path"]

            prior_dcm = pydicom.read_file(prior_dcm_file)
            next_dcm = pydicom.read_file(next_dcm_file)

            working_dcm = copy.deepcopy(prior_dcm)

            prior_array = prior_dcm.pixel_array.astype(float)
            next_array = next_dcm.pixel_array.astype(float)

            for missing_slice in range(num_missing_slices):

                # TODO add other interp options (cubic)
                interp_array = np.array(
                    prior_array
                    + ((missing_slice + 1) / (num_missing_slices + 1))
                    * (next_array - prior_array),
                    next_array.dtype,
                )

                # write a copy to a temporary DICOM file
                working_dcm.PixelData = interp_array.astype(prior_dcm.pixel_array.dtype).tobytes()

                # compute spatial information
                image_orientation = np.array(prior_dcm.ImageOrientationPatient, dtype=float)

                image_plane_normal = np.cross(image_orientation[:3], image_orientation[3:])

                image_position_patient = np.array(
                    np.array(prior_dcm.ImagePositionPatient)
                    + (
                        ((missing_slice + 1) / (num_missing_slices + 1))
                        * (
                            np.array(next_dcm.ImagePositionPatient)
                            - np.array(prior_dcm.ImagePositionPatient)
                        )
                    )
                )

                slice_location = (image_position_patient * image_plane_normal)[2]

                # insert new spatial information into interpolated slice
                working_dcm.SliceLocation = slice_location
                working_dcm.ImagePositionPatient = image_position_patient.tolist()

                # write interpolated slice to DICOM
                interp_dcm_file = temp_dir / f"{slice_location}.dcm"
                pydicom.write_file(interp_dcm_file, working_dcm)

                # insert into dataframe
                interp_df_row = dict(df_files.iloc[missing_index])
                interp_df_row["slice_location"] = slice_location
                interp_df_row["file_path"] = str(interp_dcm_file)

                df_files = df_files.append(interp_df_row, ignore_index=True)
                df_files.sort_values(by="slice_location", inplace=True)
    return df_files.file_path.tolist()


class ConvertData:
    """
    Class that facilitates the conversion of the data into its intended final type

    Args:
        - df_preprocess (pd.DataFrame): the DataFrame which was produced by PreprocessData
        - output_directory (str|pathlib.Path, optional): Directory in which to store converted data.
            Defaults to ".".
    """

    def __init__(self, df_preprocess, output_directory="."):
        self.df_preprocess = df_preprocess
        self.output_directory = Path(output_directory)

    def link_via_frame_of_reference(self, for_uid):
        """Find the image series linked to this FOR

        Args:
            for_uid (str): The Frame of Reference UID

        Returns:
            pd.DataFrame: DataFrame of the linked series entries
        """

        df_linked_series = self.df_preprocess[self.df_preprocess.for_uid == for_uid]

        # Find the image series to link to in this order of perference
        modality_prefs = ["CT", "MR", "PT"]

        df_linked_series = df_linked_series[df_linked_series.modality.isin(modality_prefs)]
        df_linked_series.loc[:, "modality"] = df_linked_series.modality.astype("category")
        df_linked_series.modality.cat.set_categories(modality_prefs, inplace=True)
        df_linked_series.sort_values(["modality"])

        return df_linked_series

    def convert(self, patient=None):
        """
        Function to convert the data into its intended form (eg. images into Nifti)
        """

        if patient is not None and not hasattr(patient, "__iter__"):
            patient = [patient]

        for key, df_files in self.df_preprocess.groupby(["patient_id", "series_uid"]):

            patient_id, series_uid = key

            if patient is not None and patient_id not in patient:
                continue

            # Grab the patied_id, study_uid, sop_class_uid and modality (should be the same for all
            # files in series)
            patient_id = df_files.patient_id.unique()[0]
            # study_uid = df_files.study_uid.unique()[0]
            sop_class_uid = df_files.sop_class_uid.unique()[0]
            modality = df_files.sop_class_uid.unique()[0]

            # Prepare some hashes of these UIDs to use for directory/file output paths
            # study_id_hash = hash_uid(study_uid)
            series_uid_hash = hash_uid(series_uid)

            try:
                # TODO abstract this interpolation, apply to other image modalities
                if sop_class_uid == CT_IMAGE_STORAGE_UID:
<<<<<<< HEAD
                    # Check that the slice location spacing is consistent, if not raise and error
                    # for now
                    slice_location_diffs = np.diff(df_files.slice_location.to_numpy(dtype=float))

                    unique_slice_diffs, _ = np.unique(slice_location_diffs, return_counts=True)
                    expected_slice_diff = unique_slice_diffs[0]

                    # check to see if any slice thickness exceed 2% tolerance
                    # this is conservative as missing slices would produce 100% differences
                    slice_thickness_variations = ~np.isclose(
                        slice_location_diffs, expected_slice_diff, rtol=0.02
                    )

                    if np.any(slice_thickness_variations):

                        logger.warning(
                            "Missing DICOM slices found: %s", df_files.iloc[0]["series_uid"]
                        )

                        temp_dir = Path(tempfile.mkdtemp())

                        # TODO Handle inconsistent slice spacing
                        if INTERPOLATE_MISSING_DATA:
                            # find where the missing slices are
                            missing_indices = np.where(slice_thickness_variations)[0]
=======
                    # TODO Handle inconsistent slice spacing
                    if INTERPOLATE_MISSING_DATA:
                        series_files = handle_missing_slice(df_files)
                    else:
                        raise ValueError("Slice Locations are not evenly spaced")
>>>>>>> b5387ed7

                    # series_files = df_files.file_path.tolist()
                    series_files = [str(f) for f in series_files]
                    series = sitk.ReadImage(series_files)

                    output_file_base = f"CT_{series_uid_hash}"
                    nifti_file_name = f"{output_file_base}.nii.gz"
                    nifti_file = self.output_directory.joinpath(
                        patient_id, "images", nifti_file_name
                    )
                    nifti_file.parent.mkdir(exist_ok=True, parents=True)
                    sitk.WriteImage(series, str(nifti_file))
                    logger.debug("Writing CT Image Series to: %s", nifti_file)

                    json_file_name = f"{output_file_base}.json"
                    json_file = self.output_directory.joinpath(
                        patient_id, "images", json_file_name
                    )
                    convert_dicom_headers(series_files[0], nifti_file_name, json_file)

                elif sop_class_uid == RT_STRUCTURE_STORAGE_UID:

                    # Should only be one file per RTSTRUCT series
                    if not len(df_files) == 1:
                        ValueError("More than one RTSTRUCT with the same SeriesInstanceUID")

                    rt_struct_file = df_files.iloc[0]

                    # Get the linked image
                    linked_uid = rt_struct_file.referenced_uid
                    df_linked_series = self.df_preprocess[
                        self.df_preprocess.series_uid == rt_struct_file.referenced_uid
                    ]

                    # If not linked via referenced UID, then try to link via FOR
                    if len(df_linked_series) == 0:
                        for_uid = rt_struct_file.for_uid
                        df_linked_series = self.link_via_frame_of_reference(for_uid)

                    # Check that the linked series is available
                    # TODO handle rendering the masks even if we don't have an image series it's
                    # linked to
                    if len(df_linked_series) == 0:
                        raise ValueError("Series Referenced by RTSTRUCT not found")

                    linked_uid_hash = hash_uid(linked_uid)

                    output_dir = self.output_directory.joinpath(
                        patient_id,
                        "structures",
                        f"{series_uid_hash}_{linked_uid_hash}",
                    )
                    output_dir.mkdir(exist_ok=True, parents=True)

                    img_file_list = df_linked_series.file_path.tolist()
                    img_file_list = [str(f) for f in img_file_list]

                    convert_rtstruct(
                        img_file_list,
                        rt_struct_file.file_path,
                        prefix="",
                        output_dir=output_dir,
                        output_img=None,
                        spacing=None,
                    )

                    # TODO Make generation of NRRD file optional
                    nrrd_file = self.output_directory.joinpath(
                        patient_id,
                        "structures",
                        f"{series_uid_hash}_{linked_uid_hash}.nrrd",
                    )

                    write_nrrd_from_mask_directory(output_dir, nrrd_file)

                    # Save JSON
                    json_file_name = f"{series_uid_hash}_{linked_uid_hash}.nrrd"
                    json_file = self.output_directory.joinpath(
                        patient_id,
                        "structures",
                        f"{series_uid_hash}_{linked_uid_hash}.json",
                    )
                    convert_dicom_headers(
                        rt_struct_file.file_path, f"{series_uid_hash}_{linked_uid_hash}", json_file
                    )

                elif sop_class_uid == PET_IMAGE_STORAGE_UID:

                    series_files = df_files.file_path.tolist()
                    series_files = [str(f) for f in series_files]

                    output_file_base = f"PT_{series_uid_hash}"
                    nifti_file_name = f"{output_file_base}.nii.gz"
                    nifti_file = self.output_directory.joinpath(
                        patient_id, "images", nifti_file_name
                    )
                    nifti_file.parent.mkdir(exist_ok=True, parents=True)

                    convert_dicom_to_nifti_pt(
                        series_files,
                        nifti_file,
                    )

                    json_file_name = f"{output_file_base}.json"
                    json_file = self.output_directory.joinpath(
                        patient_id, "images", json_file_name
                    )
                    convert_dicom_headers(series_files[0], nifti_file_name, json_file)

                elif sop_class_uid == RT_PLAN_STORAGE_UID:

                    # No Nifti to create here, just save the JSON

                    # Should only be one file per RTPLAN series
                    if not len(df_files) == 1:
                        ValueError("More than one RTPLAN with the same SeriesInstanceUID")

                    rt_plan_file = df_files.iloc[0]

                    # Get the linked structure set
                    linked_uid = rt_plan_file.referenced_uid
                    df_linked_series = self.df_preprocess[
                        self.df_preprocess.sop_instance_uid == rt_plan_file.referenced_uid
                    ]

                    # If not linked via referenced UID, then try to link via FOR
                    if len(df_linked_series) == 0:
                        for_uid = rt_plan_file.for_uid
                        df_linked_series = self.link_via_frame_of_reference(for_uid)

                    # Check that the linked series is available
                    if len(df_linked_series) == 0:
                        raise ValueError("Series Referenced by RTPLAN not found")

                    linked_uid_hash = hash_uid(df_linked_series.iloc[0].series_uid)

                    output_file_base = f"RP_{series_uid_hash}_{linked_uid_hash}"
                    json_file_name = f"{output_file_base}.json"
                    json_file = self.output_directory.joinpath(patient_id, "plans", json_file_name)
                    json_file.parent.mkdir(exist_ok=True, parents=True)

                    convert_dicom_headers(rt_plan_file.file_path, "", json_file)

                elif sop_class_uid == RT_DOSE_STORAGE_UID:

                    # Should only be one file per RTDOSE series
                    if not len(df_files) == 1:
                        ValueError("More than one RTDOSE with the same SeriesInstanceUID")

                    rt_dose_file = df_files.iloc[0]

                    # Get the linked plan
                    linked_uid = rt_dose_file.referenced_uid
                    df_linked_series = self.df_preprocess[
                        self.df_preprocess.sop_instance_uid == rt_dose_file.referenced_uid
                    ]

                    # If not linked via referenced UID, then try to link via FOR
                    if len(df_linked_series) == 0:
                        for_uid = rt_dose_file.for_uid
                        df_linked_series = self.link_via_frame_of_reference(for_uid)

                    # Check that the linked series is available
                    if len(df_linked_series) == 0:
                        raise ValueError("Series Referenced by RTDOSE not found")

                    linked_uid_hash = hash_uid(df_linked_series.iloc[0].series_uid)

                    output_file_base = f"RD_{series_uid_hash}_{linked_uid_hash}"
                    nifti_file_name = f"{output_file_base}.nii.gz"
                    nifti_file = self.output_directory.joinpath(
                        patient_id, "doses", nifti_file_name
                    )
                    nifti_file.parent.mkdir(exist_ok=True, parents=True)
                    logger.debug("Writing RTDOSE to: %s", nifti_file)
                    convert_rtdose(rt_dose_file.file_path, nifti_file)

                    json_file_name = f"{output_file_base}.json"
                    json_file = self.output_directory.joinpath(patient_id, "doses", json_file_name)
                    convert_dicom_headers(rt_dose_file.file_path, nifti_file_name, json_file)
                else:
                    raise NotImplementedError(
                        "Unable to convert Series with SOP Class UID: {sop_class_uid} / "
                        f"Modality: {modality}"
                    )

            except Exception as e:  # pylint: disable=broad-except
                # Broad except ok here, since we will put these file into a
                # quarantine location for further inspection.
                logger.exception(e)
                logger.error("Unable to convert series with UID: %s", series_uid)

                for f in df_files.file_path.tolist():
                    logger.error(
                        "Error parsing file %s: %s. Placing file into Quarantine folder...", f, e
                    )
                    copy_file_to_quarantine(Path(f), self.output_directory, e)<|MERGE_RESOLUTION|>--- conflicted
+++ resolved
@@ -218,39 +218,11 @@
             try:
                 # TODO abstract this interpolation, apply to other image modalities
                 if sop_class_uid == CT_IMAGE_STORAGE_UID:
-<<<<<<< HEAD
-                    # Check that the slice location spacing is consistent, if not raise and error
-                    # for now
-                    slice_location_diffs = np.diff(df_files.slice_location.to_numpy(dtype=float))
-
-                    unique_slice_diffs, _ = np.unique(slice_location_diffs, return_counts=True)
-                    expected_slice_diff = unique_slice_diffs[0]
-
-                    # check to see if any slice thickness exceed 2% tolerance
-                    # this is conservative as missing slices would produce 100% differences
-                    slice_thickness_variations = ~np.isclose(
-                        slice_location_diffs, expected_slice_diff, rtol=0.02
-                    )
-
-                    if np.any(slice_thickness_variations):
-
-                        logger.warning(
-                            "Missing DICOM slices found: %s", df_files.iloc[0]["series_uid"]
-                        )
-
-                        temp_dir = Path(tempfile.mkdtemp())
-
-                        # TODO Handle inconsistent slice spacing
-                        if INTERPOLATE_MISSING_DATA:
-                            # find where the missing slices are
-                            missing_indices = np.where(slice_thickness_variations)[0]
-=======
                     # TODO Handle inconsistent slice spacing
                     if INTERPOLATE_MISSING_DATA:
                         series_files = handle_missing_slice(df_files)
                     else:
                         raise ValueError("Slice Locations are not evenly spaced")
->>>>>>> b5387ed7
 
                     # series_files = df_files.file_path.tolist()
                     series_files = [str(f) for f in series_files]
