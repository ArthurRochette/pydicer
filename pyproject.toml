[tool.poetry]
name = "pydicer"
version = "0.1.1"
description = "PYthon Dicom Image ConvertER"
authors = ["Ingham Medical Physics"]
license = "Apache License 2.0"

[tool.poetry.dependencies]
<<<<<<< HEAD
python = "^3.8"
=======
python = "^3.7.1"
>>>>>>> ba084f0f
pylint = "^2.12.2"
black = "^22.1.0"
Sphinx = "^4.4.0"
pytest = "^6.2.5"
m2r2 = "^0.3.2"
sphinx-rtd-theme = "^1.0.0"
pydicom = ">=2.1.2"
SimpleITK = ">=2.0.2"
<<<<<<< HEAD
platipy = ">=0.4.1"
pyorthanc = ">=1.11.2"
=======
platipy = ">=0.5.0"
pyorthanc = ">=0.2.14"
>>>>>>> ba084f0f
argparse = ">=1.4.0"
pyradiomics = ">=3.0.1"
seaborn = "^0.12.0"
tqdm = "^4.55.1"

[tool.poetry.dev-dependencies]
pylint = "^2.13.5"
black = "^22.3.0"
Sphinx = "^4.5.0"
pytest = "6.2.5"
m2r2 = "^0.3.2"
sphinx-rtd-theme = "^1.0.0"
furo = "^2022.6.21"

[build-system]
requires = ["poetry-core>=1.0.0"]
build-backend = "poetry.core.masonry.api"<|MERGE_RESOLUTION|>--- conflicted
+++ resolved
@@ -6,11 +6,7 @@
 license = "Apache License 2.0"
 
 [tool.poetry.dependencies]
-<<<<<<< HEAD
 python = "^3.8"
-=======
-python = "^3.7.1"
->>>>>>> ba084f0f
 pylint = "^2.12.2"
 black = "^22.1.0"
 Sphinx = "^4.4.0"
@@ -19,13 +15,8 @@
 sphinx-rtd-theme = "^1.0.0"
 pydicom = ">=2.1.2"
 SimpleITK = ">=2.0.2"
-<<<<<<< HEAD
-platipy = ">=0.4.1"
 pyorthanc = ">=1.11.2"
-=======
 platipy = ">=0.5.0"
-pyorthanc = ">=0.2.14"
->>>>>>> ba084f0f
 argparse = ">=1.4.0"
 pyradiomics = ">=3.0.1"
 seaborn = "^0.12.0"
